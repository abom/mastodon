--- conflicted
+++ resolved
@@ -60,15 +60,10 @@
   "compose_form.placeholder": "تازه چه خبر؟",
   "compose_form.publish": "بوق",
   "compose_form.publish_loud": "{publish}!",
-<<<<<<< HEAD
   "compose_form.sensitive.marked": "Media is marked as sensitive",
   "compose_form.sensitive.unmarked": "Media is not marked as sensitive",
-  "compose_form.spoiler": "نوشته را پشت هشدار پنهان کنید",
-=======
-  "compose_form.sensitive": "تصاویر حساس هستند",
   "compose_form.spoiler.marked": "Text is hidden behind warning",
   "compose_form.spoiler.unmarked": "Text is not hidden",
->>>>>>> 0dccb398
   "compose_form.spoiler_placeholder": "هشدار محتوا",
   "confirmation_modal.cancel": "بی‌خیال",
   "confirmations.block.confirm": "مسدود کن",
